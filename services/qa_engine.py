import openai
import logging
import asyncio
from typing import List, Dict
from config import settings
import re
from collections import Counter

logger = logging.getLogger(__name__)

class QAEngine:
    def __init__(self):
        self.client = openai.OpenAI(api_key=settings.openai_api_key)
        self.max_retries = 3
        logger.info("Cost-Optimized High Accuracy QA Engine initialized")

    def estimate_tokens(self, text: str) -> int:
        """Accurate token estimation for cost control"""
        return int(len(text.split()) * 1.3)

    def organize_context(self, chunks: List[str], max_tokens: int = 8000) -> str:
        """Cost-optimized context organization for high accuracy"""
        if not chunks:
            return ""
        
        # Smart deduplication to reduce token usage
        unique_chunks = self._smart_deduplicate_chunks(chunks)
        prioritized_chunks = self._cost_effective_prioritize_chunks(unique_chunks)
        
        context_parts = []
        current_tokens = 0
        
        # Optimize for 8 high-quality chunks (cost-effective)
        for i, chunk in enumerate(prioritized_chunks[:8]):
            chunk_tokens = self.estimate_tokens(chunk)
            if current_tokens + chunk_tokens > max_tokens:
                break
            
            cleaned_chunk = self._efficient_clean_chunk(chunk)
            formatted_chunk = f"\n--- SECTION {i+1} ---\n{cleaned_chunk}"
            context_parts.append(formatted_chunk)
            current_tokens += chunk_tokens
        
        return "\n".join(context_parts)

    def _smart_deduplicate_chunks(self, chunks: List[str]) -> List[str]:
        """Efficient deduplication to reduce costs"""
        unique_chunks = []
        seen_hashes = set()
        
        for chunk in chunks:
            # Create content hash for quick comparison
            content_hash = hash(re.sub(r'\s+', ' ', chunk.lower().strip()))
            
            if content_hash not in seen_hashes:
                unique_chunks.append(chunk)
                seen_hashes.add(content_hash)
        
        return unique_chunks

    def _cost_effective_prioritize_chunks(self, chunks: List[str]) -> List[str]:
        """Cost-effective prioritization for maximum relevance"""
        scored_chunks = []
        
        for chunk in chunks:
            score = 0
            chunk_lower = chunk.lower()
            
            # High-impact keywords (focused list for efficiency)
            key_terms = [
                'coverage', 'premium', 'claim', 'benefit', 'waiting period',
                'maternity', 'pre-existing', 'exclusion', 'sum insured',
                'deductible', 'policy term', 'grace period'
            ]
            
            # Numerical patterns (high value for insurance)
            numerical_score = len(re.findall(r'\d+\s*%|\d+\s*years?|\d+\s*months?|rs\.?\s*\d+', chunk_lower))
            
            # Score calculation (optimized for relevance)
            for term in key_terms:
                score += chunk_lower.count(term) * 8
            
            score += numerical_score * 12
            score += min(len(chunk.split()) / 8, 15)  # Prefer substantial content
            
            scored_chunks.append((chunk, score))
        
        scored_chunks.sort(key=lambda x: x[1], reverse=True)
        return [chunk for chunk, _ in scored_chunks]

    def _efficient_clean_chunk(self, chunk: str) -> str:
        """Efficient text cleaning for cost optimization"""
        # Essential cleaning only
        cleaned = re.sub(r'\s+', ' ', chunk)
        cleaned = re.sub(r'Rs\.?\s*', 'Rs. ', cleaned)
        cleaned = re.sub(r'(\d+)\s*%', r'\1%', cleaned)
        return cleaned.strip()

    # Update for better performance with cheaper models
    async def generate_answer(self, question: str, context_chunks: List[str]) -> str:
<<<<<<< HEAD
        """Cost-optimized answer generation with high accuracy"""
=======
>>>>>>> df714d60
        try:
            # Organize context efficiently
            context = self.organize_context(context_chunks, max_tokens=8000)
            
            if not context:
                return "I couldn't find relevant information in the document to answer your question."
            
            # Streamlined question analysis
            question_analysis = self._efficient_question_analysis(question)
            
            # Cost-optimized prompts
            system_prompt = self._create_cost_effective_system_prompt(question_analysis)
            user_prompt = self._create_efficient_user_prompt(question, context, question_analysis)
            
            # API call with cost optimization
            for attempt in range(self.max_retries):
                try:
                    response = await asyncio.to_thread(
                        self.client.chat.completions.create,
<<<<<<< HEAD
                        model=settings.openai_model,  # Use model from config
=======
                        model=settings.openai_model,  # Will use gpt-4-turbo
>>>>>>> df714d60
                        messages=[
                            {"role": "system", "content": system_prompt},
                            {"role": "user", "content": user_prompt}
                        ],
<<<<<<< HEAD
                        max_tokens=600,         # Balanced for cost and detail
                        temperature=0.0,        # Consistency
                        top_p=0.1,             # Focus on best tokens
                        timeout=45              # Reasonable timeout
=======
                        max_tokens=settings.max_tokens,
                        temperature=0.1,  # Slightly higher for creativity
                        top_p=0.9,       # More diverse responses
                        frequency_penalty=0.1,  # Reduce repetition
                        presence_penalty=0.1,   # Encourage new topics
                        timeout=30
>>>>>>> df714d60
                    )
                    
                    answer = response.choices[0].message.content.strip()
                    formatted_answer = self._format_cost_effective_answer(answer, question_analysis)
                    
                    logger.info(f"Generated cost-effective answer for {question_analysis['type']} question")
                    return formatted_answer
                    
                except Exception as e:
                    logger.warning(f"API call attempt {attempt + 1} failed: {e}")
                    if attempt == self.max_retries - 1:
                        raise e
                    await asyncio.sleep(1)
            
        except Exception as e:
            logger.error(f"Error generating answer: {e}")
            return "I encountered an error while processing your question. Please try again."

    def _efficient_question_analysis(self, question: str) -> Dict[str, any]:
        """Streamlined question analysis for cost efficiency"""
        question_lower = question.lower()
        
        # Quick classification
        question_type = "factual"
        if any(word in question_lower for word in ['yes', 'no', 'does', 'is', 'can']):
            question_type = "yes_no"
        elif any(word in question_lower for word in ['how much', 'amount', 'cost']):
            question_type = "numerical"
        elif any(word in question_lower for word in ['when', 'period', 'duration']):
            question_type = "temporal"
        
        return {
            'type': question_type,
            'needs_numbers': any(word in question_lower for word in ['amount', 'cost', 'premium', '%']),
            'needs_time': any(word in question_lower for word in ['period', 'duration', 'months', 'years'])
        }

    def _create_cost_effective_system_prompt(self, question_analysis: Dict) -> str:
        """Concise system prompt for cost optimization"""
        prompt = """
You are an expert insurance document analyst. Provide accurate, concise answers based ONLY on the provided document context.

RULES:
1. Use ONLY information from the provided context
2. If information is missing, state "Not available in document"
3. Be precise with numbers, percentages, and time periods
4. Provide clear, direct answers
"""
        
        if question_analysis['type'] == 'yes_no':
            prompt += "\nFor YES/NO questions: Start with YES or NO, then explain briefly."
        elif question_analysis['type'] == 'numerical':
            prompt += "\nFor numerical questions: Provide exact figures with units/currency."
        elif question_analysis['type'] == 'temporal':
            prompt += "\nFor time questions: Provide exact periods as stated in document."
        
        return prompt

    def _create_efficient_user_prompt(self, question: str, context: str, question_analysis: Dict) -> str:
        """Efficient user prompt for cost optimization"""
        return f"""
DOCUMENT CONTEXT:
{context}

QUESTION: {question}

Provide a precise answer based on the document context above.
"""

    def _format_cost_effective_answer(self, answer: str, question_analysis: Dict) -> str:
        """Efficient answer formatting"""
        answer = answer.strip()
        
        # Ensure reasonable length (cost control)
        if len(answer) > 1200:
            sentences = answer.split('. ')
            truncated = []
            char_count = 0
            
            for sentence in sentences:
                if char_count + len(sentence) > 1100:
                    break
                truncated.append(sentence)
                char_count += len(sentence)
            
            answer = '. '.join(truncated)
            if not answer.endswith('.'):
                answer += '.'
        
        return answer<|MERGE_RESOLUTION|>--- conflicted
+++ resolved
@@ -98,10 +98,7 @@
 
     # Update for better performance with cheaper models
     async def generate_answer(self, question: str, context_chunks: List[str]) -> str:
-<<<<<<< HEAD
-        """Cost-optimized answer generation with high accuracy"""
-=======
->>>>>>> df714d60
+        """Generate comprehensive answer with enhanced prompting and validation"""
         try:
             # Organize context efficiently
             context = self.organize_context(context_chunks, max_tokens=8000)
@@ -121,28 +118,14 @@
                 try:
                     response = await asyncio.to_thread(
                         self.client.chat.completions.create,
-<<<<<<< HEAD
-                        model=settings.openai_model,  # Use model from config
-=======
-                        model=settings.openai_model,  # Will use gpt-4-turbo
->>>>>>> df714d60
+                        model=settings.openai_model,
                         messages=[
                             {"role": "system", "content": system_prompt},
                             {"role": "user", "content": user_prompt}
                         ],
-<<<<<<< HEAD
-                        max_tokens=600,         # Balanced for cost and detail
-                        temperature=0.0,        # Consistency
-                        top_p=0.1,             # Focus on best tokens
-                        timeout=45              # Reasonable timeout
-=======
                         max_tokens=settings.max_tokens,
-                        temperature=0.1,  # Slightly higher for creativity
-                        top_p=0.9,       # More diverse responses
-                        frequency_penalty=0.1,  # Reduce repetition
-                        presence_penalty=0.1,   # Encourage new topics
+                        temperature=0.0,  # Zero temperature for consistency
                         timeout=30
->>>>>>> df714d60
                     )
                     
                     answer = response.choices[0].message.content.strip()
